![Banner image](https://user-images.githubusercontent.com/10284570/173569848-c624317f-42b1-45a6-ab09-f0ea3c247648.png)

# n8n-nodes-starter

<<<<<<< HEAD
This repo contains example nodes to help you get started building your own custom integrations for n8n. It includes the node linter and other dependencies.
=======
This template repository contains example nodes to help you get started building your own custom integrations for [n8n](n8n.io).
>>>>>>> 6ad687a3

To make your custom node available to the community, you must create it as an npm package, and [submit it to the npm registry](https://docs.npmjs.com/packages-and-modules/contributing-packages-to-the-registry).

## Prerequisites

You need the following installed on your development machine:

* [git](https://git-scm.com/downloads)
* Node.js and npm. Minimum version Node 16. You can find instructions on how to install both using nvm (Node Version Manager) for Linux, Mac, and WSL [here](https://github.com/nvm-sh/nvm). For Windows users, refer to Microsoft's guide to [Install NodeJS on Windows](https://docs.microsoft.com/en-us/windows/dev-environment/javascript/nodejs-on-windows).
* Install n8n with:
	```
	npm install n8n -g
	```
* Recommended: follow n8n's guide to [set up your development environment](https://docs.n8n.io/integrations/creating-nodes/build/node-development-environment/).



## Using this starter

<<<<<<< HEAD
These are the basic steps for working with the starter. For detailed guidance on creating and publishing nodes, refer to the [documentation](https://docs.n8n.io/integrations/creating-nodes/).

1. Copy the repo by clicking **Use this template** and following the steps on GitHub.
2. Clone your new repo:
    ```
    git clone https://github.com/<your organisation>/<your-repo-name>.git
    ```
3. Run `npm i` to install dependencies.
4. Open the project in your editor.
5. Browse the examples in `/nodes` and `/credentials`. Modify the examples, or replace them with your own nodes.
6. Update the `package.json` to match your details.
7. Run `npm run lint` to check for errors or `npm run lintfix` to automatically fix errors when possible.
8. Publish your package to npm.

## More information

Refer to our [documentation on creating nodes](https://docs.n8n.io/integrations/creating-nodes/) for detailed information on building your own nodes.
=======
1. [Generate a new repository](https://github.com/n8n-io/n8n-nodes-starter/generate) from this template repository
2. Refer to our [documentation on creating nodes](https://docs.n8n.io/integrations/creating-nodes/).
3. Open the project in your editor.
4. Browse the examples in `/nodes`. Modify the examples, or replace them with your own nodes.
5. Update the `package.json` to match your details.
6. Run `npm run lint` to check for errors or `npm run lintfix` to automatically fix errors when possible.
7. [Publish](https://docs.npmjs.com/packages-and-modules/contributing-packages-to-the-registry) your package to npm.
>>>>>>> 6ad687a3

## License

[MIT](https://github.com/n8n-io/n8n-nodes-starter/blob/master/LICENSE.md)<|MERGE_RESOLUTION|>--- conflicted
+++ resolved
@@ -2,11 +2,9 @@
 
 # n8n-nodes-starter
 
-<<<<<<< HEAD
-This repo contains example nodes to help you get started building your own custom integrations for n8n. It includes the node linter and other dependencies.
-=======
-This template repository contains example nodes to help you get started building your own custom integrations for [n8n](n8n.io).
->>>>>>> 6ad687a3
+
+This repo contains example nodes to help you get started building your own custom integrations for [n8n](n8n.io). It includes the node linter and other dependencies.
+
 
 To make your custom node available to the community, you must create it as an npm package, and [submit it to the npm registry](https://docs.npmjs.com/packages-and-modules/contributing-packages-to-the-registry).
 
@@ -26,10 +24,10 @@
 
 ## Using this starter
 
-<<<<<<< HEAD
+
 These are the basic steps for working with the starter. For detailed guidance on creating and publishing nodes, refer to the [documentation](https://docs.n8n.io/integrations/creating-nodes/).
 
-1. Copy the repo by clicking **Use this template** and following the steps on GitHub.
+1. [Generate a new repository](https://github.com/n8n-io/n8n-nodes-starter/generate) from this template repository.
 2. Clone your new repo:
     ```
     git clone https://github.com/<your organisation>/<your-repo-name>.git
@@ -39,20 +37,11 @@
 5. Browse the examples in `/nodes` and `/credentials`. Modify the examples, or replace them with your own nodes.
 6. Update the `package.json` to match your details.
 7. Run `npm run lint` to check for errors or `npm run lintfix` to automatically fix errors when possible.
-8. Publish your package to npm.
+8. [Publish](https://docs.npmjs.com/packages-and-modules/contributing-packages-to-the-registry) your package to npm.
 
 ## More information
 
 Refer to our [documentation on creating nodes](https://docs.n8n.io/integrations/creating-nodes/) for detailed information on building your own nodes.
-=======
-1. [Generate a new repository](https://github.com/n8n-io/n8n-nodes-starter/generate) from this template repository
-2. Refer to our [documentation on creating nodes](https://docs.n8n.io/integrations/creating-nodes/).
-3. Open the project in your editor.
-4. Browse the examples in `/nodes`. Modify the examples, or replace them with your own nodes.
-5. Update the `package.json` to match your details.
-6. Run `npm run lint` to check for errors or `npm run lintfix` to automatically fix errors when possible.
-7. [Publish](https://docs.npmjs.com/packages-and-modules/contributing-packages-to-the-registry) your package to npm.
->>>>>>> 6ad687a3
 
 ## License
 
